--- conflicted
+++ resolved
@@ -754,12 +754,6 @@
           (== 1 dimension) (.getColumn m (int i))
           :else (error "Can't get slice from matrix with dimension: " dimension)))))
 
-<<<<<<< HEAD
-(extend-protocol mp/PMatrixRows
-  SparseColumnMatrix
-  (get-rows [m]
-    (.getRows m)))
-=======
 (extend-protocol mp/PRotate
   INDArray
   (rotate [m dim places]
@@ -779,13 +773,15 @@
 (extend-protocol mp/PMatrixRows
   AMatrix
     (get-rows [m]
-      (.getSlices m 0)))
+      (.getSlices m 0))
+  SparseColumnMatrix
+    (get-rows [m]
+      (.getRows m)))
 
 (extend-protocol mp/PMatrixColumns
   AMatrix
     (get-columns [m]
       (.getSlices m 1)))
->>>>>>> 2b466442
 
 (extend-protocol mp/PRowSetting
   AMatrix
