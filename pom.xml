<project xmlns="http://maven.apache.org/POM/4.0.0" xmlns:xsi="http://www.w3.org/2001/XMLSchema-instance" xsi:schemaLocation="http://maven.apache.org/POM/4.0.0 http://maven.apache.org/xsd/maven-4.0.0.xsd">
	<modelVersion>4.0.0</modelVersion>
	<artifactId>vectorz-clj</artifactId>
	<version>0.23.1-SNAPSHOT</version>

	<licenses>
		<license>
			<name>GNU Lesser General Public License (LGPL)</name>
			<url>http://www.gnu.org/licenses/lgpl.html</url>
		</license>
	</licenses>

	<repositories>
		<repository>
			<id>clojars.org</id>
			<name>Clojars repository</name>
			<url>https://clojars.org/repo</url>
		</repository>
	</repositories>

	<scm>
		<connection>scm:git:git@github.com:mikera/${project.artifactId}.git</connection>
		<url>scm:git:git@github.com:mikera/${project.artifactId}.git</url>
		<developerConnection>scm:git:git@github.com:mikera/${project.artifactId}.git</developerConnection>
		<tag>HEAD</tag>
	</scm>

	<parent>
		<groupId>net.mikera</groupId>
		<artifactId>clojure-pom</artifactId>
		<version>0.0.4</version>
	</parent>

	<dependencies>
		<dependency>
			<groupId>net.mikera</groupId>
			<artifactId>vectorz</artifactId>
<<<<<<< HEAD
			<version>0.36.1-SNAPSHOT</version>
=======
			<version>0.37.0</version>
>>>>>>> d76cf573
		</dependency>
		<dependency>
			<groupId>net.mikera</groupId>
			<artifactId>core.matrix</artifactId>
			<version>0.26.0</version>
		</dependency>
		<dependency>
			<groupId>criterium</groupId>
			<artifactId>criterium</artifactId>
			<version>0.4.3</version>
			<scope>test</scope>
		</dependency>
		<dependency>
			<groupId>net.mikera</groupId>
			<artifactId>cljunit</artifactId>
			<version>0.3.0</version>
			<scope>test</scope>
		</dependency>
		<dependency>
			<groupId>org.clojure</groupId>
			<artifactId>clojure</artifactId>
			<version>1.6.0</version>
		</dependency>
		<dependency>
			<groupId>net.mikera</groupId>
			<artifactId>core.matrix.stats</artifactId>
			<version>0.4.0</version>
			<scope>test</scope>
		</dependency>
		<dependency>
			<groupId>org.clojure</groupId>
			<artifactId>tools.analyzer</artifactId>
			<version>0.3.0</version>
			<scope>test</scope>
		</dependency>
		<dependency>
			<groupId>net.mikera</groupId>
			<artifactId>clojure-utils</artifactId>
			<version>0.6.0</version>
		</dependency>
		<dependency>
			<groupId>org.clojure</groupId>
			<artifactId>test.check</artifactId>
			<version>0.5.8</version>
			<scope>test</scope>
		</dependency>
	</dependencies>

</project><|MERGE_RESOLUTION|>--- conflicted
+++ resolved
@@ -35,11 +35,7 @@
 		<dependency>
 			<groupId>net.mikera</groupId>
 			<artifactId>vectorz</artifactId>
-<<<<<<< HEAD
-			<version>0.36.1-SNAPSHOT</version>
-=======
 			<version>0.37.0</version>
->>>>>>> d76cf573
 		</dependency>
 		<dependency>
 			<groupId>net.mikera</groupId>
